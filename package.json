{
  "name": "node-vmix",
  "version": "1.3.4",
  "description": "NodeJS vMix utility to easily send and receive messages to a vMix instance",
  "main": "dist/index.js",
  "types": "dist/index.d.ts",
  "scripts": {
    "build": "tsc",
<<<<<<< HEAD
    "clean": "rm -ifr ./dist",
    "clean-build": "yarn clean && yarn build",
    "docs": "yarn typedoc",
    "prepublish": "yarn run snyk-protect && yarn clean && yarn build",
    "snyk-protect": "snyk protect",
    "test": "mocha --recursive"
=======
    "build-test": "yarn build && yarn test",
    "clean": "rm -irf ./dist/*",
    "clean-build": "yarn clean && yarn build",
    "prepublish": "yarn run snyk-protect && yarn clean && yarn build",
    "snyk-protect": "snyk protect",
    "test": "mocha"
>>>>>>> e6f8a32d
  },
  "repository": {
    "type": "git",
    "url": "git+https://github.com/jensstigaard/node-vmix.git"
  },
  "keywords": [
    "vMix Live Streaming Software",
    "vMix instance TCP socket"
  ],
  "author": "Jens Grønhøj Stigaard <jens@stigaard.info>",
  "license": "MIT",
  "bugs": {
    "url": "https://github.com/jensstigaard/node-vmix/issues"
  },
  "homepage": "https://github.com/jensstigaard/node-vmix#readme",
  "engines": {
    "node": ">=5.2.4"
  },
  "dependencies": {
    "axios": "^0.21.1",
    "querystring": "^0.2.1",
<<<<<<< HEAD
    "vmix-js-utils": "^4.0.0"
  },
  "devDependencies": {
    "@types/node": "^14",
    "mocha": "^8.3.2",
    "moxios": "^0.4.0",
    "snyk": "^1.488.0",
    "typedoc": "^0.20.32",
    "typescript": "^4"
=======
    "vmix-js-utils": "^3.8.3"
  },
  "devDependencies": {
    "@types/node": "^14",
    "mocha": "^8.3.0",
    "moxios": "^0.4.0",
    "snyk": "^1.460.0",
    "typescript": "^4.2.2"
>>>>>>> e6f8a32d
  },
  "snyk": true
}<|MERGE_RESOLUTION|>--- conflicted
+++ resolved
@@ -6,21 +6,13 @@
   "types": "dist/index.d.ts",
   "scripts": {
     "build": "tsc",
-<<<<<<< HEAD
-    "clean": "rm -ifr ./dist",
+    "build-test": "yarn build && yarn test",
+    "clean": "rm -irf ./dist/*",
     "clean-build": "yarn clean && yarn build",
     "docs": "yarn typedoc",
     "prepublish": "yarn run snyk-protect && yarn clean && yarn build",
     "snyk-protect": "snyk protect",
     "test": "mocha --recursive"
-=======
-    "build-test": "yarn build && yarn test",
-    "clean": "rm -irf ./dist/*",
-    "clean-build": "yarn clean && yarn build",
-    "prepublish": "yarn run snyk-protect && yarn clean && yarn build",
-    "snyk-protect": "snyk protect",
-    "test": "mocha"
->>>>>>> e6f8a32d
   },
   "repository": {
     "type": "git",
@@ -42,7 +34,6 @@
   "dependencies": {
     "axios": "^0.21.1",
     "querystring": "^0.2.1",
-<<<<<<< HEAD
     "vmix-js-utils": "^4.0.0"
   },
   "devDependencies": {
@@ -52,16 +43,6 @@
     "snyk": "^1.488.0",
     "typedoc": "^0.20.32",
     "typescript": "^4"
-=======
-    "vmix-js-utils": "^3.8.3"
-  },
-  "devDependencies": {
-    "@types/node": "^14",
-    "mocha": "^8.3.0",
-    "moxios": "^0.4.0",
-    "snyk": "^1.460.0",
-    "typescript": "^4.2.2"
->>>>>>> e6f8a32d
   },
   "snyk": true
 }