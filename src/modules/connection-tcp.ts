// Core libraries
import { Socket } from 'net'

// Libraries
import querystring from 'querystring'

// Types
import { vMixApiFunctionCommand } from '../types/api-command'

// Custom Exceptions
import ApiUrlError from '../exceptions/api-url-error'

/**
 * Base socket listener types
 */
const SOCKET_BASE_LISTENER_TYPES = [
    'close',
    'connect',
    'drain',
    'end',
    'error',
    'lookup',
    'ready',
    'timeout'
]

// "Custom" types of messages from vMix
const CUSTOM_MESSAGES_TYPES = [
    'tally', // TALLY
    'activators', // Activators 'ACTS'
    'version', // vMix version info
    'xml', // XML data
]

// All lower-case listener types
const CUSTOM_LISTENER_TYPES = [
    'connecting',
    'data',
    // 'disconnect',
    ...CUSTOM_MESSAGES_TYPES
]

/**
 * Default hostname of vMix instance
 * When nothing passed to connection class-instance
 */
const DEFAULT_HOST = 'localhost'

/**
 * Default port used by vMix to serve TCP connections is 8099
 * But it can be other port if the connection is through a firewall
 */
const DEFAULT_TCP_PORT = 8099

/**
 * CRLF (New Line character on Microsoft Windows) that delimits messages
 */
const NEWLINE_CHAR = '\r\n'

/**
 * Length in bytes of CRLF
 */
const NEWLINE_CHAR_BYTE_LENGTH = 2


/**
 * vMix Connection via TCP
 * 
 */
// vMix TCP API docs
// https://www.vmix.com/help24/TCPAPI.html
//
// Internally using NodeJS Net Socket
// https://nodejs.org/api/net.html#net_new_net_socket_options
//
// With inspiration from: Github Gist: Node.js TCP client / server
// https://gist.github.com/sid24rane/2b10b8f4b2f814bd0851d861d3515a10
export class ConnectionTCP {

    protected _host: string = DEFAULT_HOST
    protected _port: number = DEFAULT_TCP_PORT

    // Array to store incoming message lines that were fully received
    private _unprocessedLines: string[] = []
    // Currently incoming message that has not arrived in full
    private _lineFragment = ''

    /**
     * Node TCP socket client to vMix instance
     */
    protected _socket: Socket = new Socket()

    /**
     * All listeners
     */
    protected _listeners: { [key: string]: Function[] } = {}

    // Auto reconnect? Enabled by default
    protected _autoReconnect: boolean = true

    protected _isRetrying: boolean = false
    protected _reconnectionIntervalTimeout: number = 10000
    protected _reconnectionInterval: NodeJS.Timeout | null = null

    // // Timeout for establishing the connection. Should be smaller than the reconnect invterval!
    // protected _connectTimeoutDuration: number = 5000
    // protected _connectTimeout: NodeJS.Timeout | null = null

    /**
     * Connection state
     */
    protected _isConnected: boolean = false

    /**
     * Emit vMix messages to listeners registered for data
     * as a fallback solution if no listener is registered 
     * in the specific custom-listener-type
     * 
     * Enabled by default
     */
    protected _useDataListenersAsFallback = true

    /*
     * Print debug messages
     *
     * Disabled by default
     */
    protected _debug: boolean = false

    /**
     * Print debug messages regarding buffer
     * 
     * Disabled by default
     */
    protected _debugBuffer: boolean = false

    /**
     * Constructor of ConnectionTCP
     * 
     * The socket automatically attempts to connect by default
     * unless the option 'disableAutoConnectOnInit' is set to true
     * 
     * @param {string} host
     * @param {object} optionss
     */
    constructor(
        host: string = DEFAULT_HOST,
        options: {
            autoReconnect?: boolean,
            debug?: boolean,
            debugBuffers?: boolean,
            disableAutoConnectOnInit?: boolean,
            onDataCallback?: Function,
            port?: number,
            useDataListenersAsFallback?: boolean,
        } = {}
    ) {
        // // Set socket encoding to utf8
        // this._socket.setEncoding('utf8')

        // Guard passed options of wrong type
        // if (!options || typeof options !== 'object') {
        //     options = {}
        // }

        // Set debug flag if parsed in options - disabled as default
        if ('debug' in options && typeof options.debug === 'boolean' && options.debug) {
            this._debug = true
        }
        // Set debug flag if parsed in options - disabled as default
        if ('debugBuffers' in options && typeof options.debugBuffers === 'boolean' && options.debugBuffers) {
            this._debugBuffer = true
        }

        this._debug && console.log('[node-vmix]', 'Instanciating TCP socket to vMix instance', host)
        this._debug && console.log('[node-vmix]', 'Received host', host)
        this._debug && console.log('[node-vmix]', 'Received options', options)
        // this._debug && console.log('[node-vmix]', '-----')

        // Set encoding so that the 'data' event delivers data chunks as strings
        this._socket.setEncoding('utf-8')

        // Set core attributes
        this._setHost(host)
        this._setPort('port' in options && options.port ? options.port : DEFAULT_TCP_PORT)

        // Initialize listener arrays and callback taps
        // ... plus the generic ones from the socket!
        CUSTOM_LISTENER_TYPES.forEach((type: string) => {
            this._listeners[type] = []
        })

        SOCKET_BASE_LISTENER_TYPES.forEach((type: string) => {
            this._listeners[type] = []
        })

        // Setup socket base-listeners to tap all
        // registered callbacks
        SOCKET_BASE_LISTENER_TYPES.forEach((type: string) => {
            this._socket.on(type, (...data: unknown[]) => {
                // Notify all listeners of this type by
                // invoking callback-method (including data if present)
                this._listeners[type].forEach((cb: Function) => {
                    cb(...data)
                })
            })
        })

        // Set autoReconnect option if in options - enabled as default
        if ('autoReconnect' in options && typeof options.autoReconnect === 'boolean') {
            this._autoReconnect = options.autoReconnect
        }

        // Is onDataCallback passed in options in constructor?
        // Add this to listeners for data
        if ('onDataCallback' in options && typeof options.onDataCallback === 'function') {
            this._listeners.data.push(options.onDataCallback)
        }

        // Register custom listener for 'on connect'-event for handling internal variables
        this._socket.on('connect', () => {
            this._debug && console.log('[node-vmix]', 'Connected to vMix instance via TCP socket', this._host, this._port)

            this._isConnected = true

            this._isRetrying = false

            // if (this._connectTimeout) {
            //     clearTimeout(this._connectTimeout)
            //     this._connectTimeout = null
            // }

            // Clear reconnection interval if it is set
            if (this._reconnectionInterval) {
                clearInterval(this._reconnectionInterval)
                this._reconnectionInterval = null
            }
        })

        // Register custom listener for 'on close'-event for handling internal variables
        this._socket.on('close', () => {
            this._debug && console.log('[node-vmix]', 'Socket connection closed')

            this._isConnected = false

            // if (this._connectTimeout) {
            //     clearTimeout(this._connectTimeout)
            //     this._connectTimeout = null
            // }

            // Check if auto reconnect is enabled
            // Otherwise also if already retrying, do not init further reconnect attempt
            if (!this._autoReconnect || this._isRetrying) {
                return
            }

            this._isRetrying = true
            this._debug && console.log('[node-vmix]', 'Initialising reconnecting procedure...')

            // Each X try to reestablish connection to vMix instance
            this._reconnectionInterval = setInterval(() => {
                this.connect()
            }, this._reconnectionIntervalTimeout)
        })

        // Register custom listener for 'on error'-event for handling internal variables
        this._socket.on('error', () => {
            this._isConnected = false
        })

        // On data listener
        // Put data into buffer and try to process data
        this._socket.on('data', (data: string) => {
            this._debugBuffer && console.log('[node-vmix]', 'Received data from vMix instance via socket connection')
            this._debugBuffer && console.log(data)
            this._debugBuffer && console.log('----------------')

            this._processChunk(data)
        })

        // Setup timeout for maximum time to connect
        // this._connectTimeout = setTimeout(() => {
        //     this._debug && console.log('[node-vmix]', 'Connect timeout reached')

        //     if (this._socket) {
        //         this._socket.destroy()
        //         this._socket = null
        //     }
        // }, this._connectTimeoutDuration)

        // Disable auto connect on initialization?
        if (
            !('disableAutoConnectOnInit' in options)
            || options.disableAutoConnectOnInit !== true
        ) {
            // Set a zero delay timeout to ensure that the caller can register
            // event handlers before we try to call them
            setTimeout(() => this.connect(), 0)
        }
    }



    // /////////////////////////////////
    // Private/protected methods below
    // ///////////////////////////////

    /**
     * Set host of vMix instance
     * 
     * @param {string} host
     */
    protected _setHost = (host: string): void => {
        // Validate host and port
        if (!host || host.length < 3) {
            throw new ApiUrlError(`[node-vmix] Invalid host provided '${host}'`)
        }

        this._host = host
    }

    /**
     * Set port of vMix instance
     * 
     * @param {number} port
     */
    protected _setPort = (port: number): void => {
        // Guard port number
        if (!port || port < 80 || port > 99999) {
            throw new ApiUrlError(`[node-vmix] Invalid port provided '${port}'`)
        }

        this._port = port
    }

    protected _processChunk = (data: string): void => {
        const bufferToSplit = this._lineFragment + data

        if (bufferToSplit.length) {
            // Split on each new line
            const receivedLines = bufferToSplit.split(NEWLINE_CHAR)

            const lastChunk = receivedLines.pop()

            if (lastChunk != null && lastChunk !== '') {
                // Incomplete line found at the end - keep it
                this._lineFragment = lastChunk
            } else {
                this._lineFragment = ''
            }
            this._unprocessedLines.push(...receivedLines)
        }

        this._processLines()
    }

    /**
     * Process the lines of received data that are complete
     */
    protected _processLines = (): void => {

<<<<<<< HEAD
=======
        // Split on each new line
        const receivedLines = data.split('\r\n', 2)
>>>>>>> b5fdd554

        // If less than two lines were found
        // do not process buffer yet - keep whole buffer
        if (this._unprocessedLines.length === 0) {
            return
        }

        // console.log('Total bytes length:', this.buffer.byteLength)
        // console.log('Got lines:', receivedLines.length)
        // console.log(receivedLines[0])
        // console.log(data.byteLength)
        // console.log('-----')
        // return

        // We know now that the buffer got at least one complete message!
        // We now ingest and analyse this first message
        let firstMsg = ''

        for (let i = 0; i < this._unprocessedLines.length; i++) {
            const line = this._unprocessedLines.shift()
            if (line?.length) {
                firstMsg = line
                break
            }
        }

        const firstMessage = firstMsg

        if (firstMessage.length === 0) {
            return
        }

        // Trim and then split the first message on spaces
        const firstMessageParts = firstMessage.split(' ')
            .map(p => p.trim())
            .filter(p => p)

        if (firstMessageParts.length < 2) {
            return
        }

        this._debugBuffer && console.log('[node-vmix]', 'Reading buffer message:', firstMessage)
        // this._debugBuffers && console.log(
        //     'Length of first message in buffer',
        //     `"${firstMessage}"`,
        //     firstMessageLength,
        //     firstMessage.length
        // )

        const [messageType, messageStatus] = firstMessageParts

        // If an XML message then
        // just emit the message without further manipulation
        if (messageType === 'XML') {
            return this._processXMLmessage(firstMessage, firstMessageParts)
            // Otherwise treat customly based on type of message
        }

        return this._processNonXMLmessage(messageType, messageStatus, firstMessage)
    }

    protected _processNonXMLmessage(
        messageType: string,
        messageStatus: string,
        firstMessage: string,
    ): void {
        this._debugBuffer && console.log('[node-vmix]', 'Processing non-XML message:', firstMessage)

        // If message status is Error then emit as regular message
        if (messageStatus === 'ER') {
            this._debugBuffer && console.log('[node-vmix]', 'Emitting error message:', firstMessage)
            this._emitMessage(firstMessage)
        } else {
            const messageTypeLower = messageType.toLowerCase()

            this._debugBuffer && console.log('[node-vmix]', 'Handling custom message:', messageType)

            switch (messageTypeLower) {
                // Activators messages
                case 'acts':
                case 'activators':
                    this.emitActivatorsMessage(firstMessage)
                    break
                case 'tally':
                    // console.log('Not an XML message - instead a message of type', messageType)
                    this._emitTallyMessage(firstMessage)
                    break
                case 'version':
                    // console.log('Not an XML message - instead a message of type', messageType)
                    this._emitVersionMessage(firstMessage)
                    break
                default:
                    this._emitMessage(firstMessage)
                    break
            }
        }

        this._processLines()
    }

    /**
     * Process buffer XML message
     * 
     * @param firstMessage
     * @param firstMessageLength
     * @param firstMessageParts
     */
    protected _processXMLmessage(
        firstMessage: string,
        firstMessageParts: string[]
    ): void {
        // We now know the message were a XML message

        if (firstMessageParts.length < 2) {
            this._debug && console.error('[node-vmix]', 'First message did not include how long the XML should be..', firstMessage)
            return
        }

        // What should the number of bytes the XML data should be?
        // The first message includes the length as the second argument
        // (e.g. "XML 2534")
        // The data could potentially be split up in multiple messages
        // Therefore, we need to check that we have received the complete
        // message, otherwise we do not emit the message yet!
        const bufferLengthNeeded = parseInt(firstMessageParts[1])
        // console.log('Buffer Length needed', bufferLengthNeeded)

        // const dataMessages = data.slice(1) // Strip out the first message
        // const messages = dataMessages.join('\r\n') // Concat all received messages

        // Is the total length of the data "long enough"?
        // console.log('Buffer length: ', this.buffer.byteLength)
        // console.log('First message length: ', firstMessageLength)
        // console.log('Needed from message: ', bufferLengthNeeded)

        let messageCompleteLength = 0
        let messagesToTake = 0
        for (let i = 0; i < this._unprocessedLines.length; i++) {
            messageCompleteLength += Buffer.byteLength(this._unprocessedLines[i], 'utf-8') + NEWLINE_CHAR_BYTE_LENGTH
            if (messageCompleteLength >= bufferLengthNeeded) {
                messagesToTake = i + 1
                break
            }
        }

        if (messagesToTake === 0) {
            // we didn't receive enough lines
            this._unprocessedLines.unshift(firstMessage)
            return
        }

        // The buffer were "long enough"
        // Exctract the XML data

        const xmlData = this._unprocessedLines.splice(0, messagesToTake).join(NEWLINE_CHAR)


        this.emitXmlMessage(xmlData)

        this._processLines()
    }


    /**
     * Emit generic data message
     */
    protected _emitMessage = (message: string): void => {
        // Tap callback listeners with message
        this._listeners.data.forEach((cb: Function) => {
            cb(message)
        })
    }

    /**
     * Emit Activators message
     */
    protected emitActivatorsMessage = (message: string): void => {
        const listeners = this._listeners.activators

        if (listeners.length) {
            // Tap callback listeners with tally summary
            listeners.forEach((cb: Function) => {
                cb(message)
            })
            return
        }

        // If no activators-listeners were registered then
        // fallback to emit the message as generic message if enabled
        if (this._useDataListenersAsFallback) {
            return this._emitMessage(message)
        }
    }

    /**
     * Emit Tally message
     */
    protected _emitTallyMessage = (message: string): void => {
        const listeners = this._listeners.tally

        if (listeners.length) {
            this._debug && console.log('[node-vmix]', 'Tally string:', message)

            const tallyString = message
                .replace('TALLY OK ', '')

            // Tap callback listeners with tally string
            listeners.forEach((cb: Function) => {
                cb(tallyString)
            })

            return
        }

        // If no tally-listeners were registered then
        // fallback to emit the message as generic message if enabled
        if (this._useDataListenersAsFallback) {
            return this._emitMessage(message)
        }
    }


    /**
     * Emit Version message
     */
    protected _emitVersionMessage = (message: string): void => {
        const listeners = this._listeners.version

        // If no version-listeners were registered then
        // fallback to emit the xml message as generic message
        if (listeners.length) {
            this._debug && console.log('[node-vmix]', 'Version message raw string:', message)

            const versionString = message
                .replace('VERSION OK ', '')

            // Tap callback listeners with tally summary
            listeners.forEach((cb: Function) => {
                cb(versionString)
            })
        }

        // If no version-listeners were registered then
        // fallback to emit the message as generic message if enabled
        if (this._useDataListenersAsFallback) {
            return this._emitMessage(message)
        }
    }

    /**
     * Emit XML message
     */
    protected emitXmlMessage = (message: string): void => {
        const listeners = this._listeners.xml

        // If no xmlData listeners were registered then
        // fallback to emit the xml message as generic message
        if (listeners.length) {
            // Tap callback listeners with message
            listeners.forEach((cb: Function) => {
                cb(message)
            })
        }

        // If no tally-listeners were registered then
        // fallback to emit the message as generic message if enabled
        if (this._useDataListenersAsFallback) {
            return this._emitMessage(message)
        }
    }


    /**
     * Convert a function command object to the string to execute
     * 
     * @param {vMixApiFunctionCommand} command
     * @returns {string}
     */
    protected functionCommandObjectToString = (command: vMixApiFunctionCommand): string => {
        const cmdFunc = command.Function
        // Clone command and remove function name from command object
        // The command is injected as querystring
        const cmd: { [key: string]: any } = command
        delete cmd.Function

        // Prepare output string builder
        const outputSB = ['FUNCTION', cmdFunc]

        // Turn other command parameters into querystring
        if (Object.values(command).length) {
            const cmdString = querystring.stringify(command)
            outputSB.push(cmdString)
        }

        const output = outputSB.join(' ')

        return output
    }

    /**
     * Stringify commands
     * (if necessary)
     * 
     * @param {vMixApiFunctionCommand|string} command
     * @returns {string}
     */
    protected stringifyCommand = (command: vMixApiFunctionCommand | string): string => {
        // If an object then it is a function command which
        // needs to be turned it into a valid string
        if (typeof command === 'object') {
            return this.functionCommandObjectToString(command)
        }

        // First word must be uppercase always
        // Get index of first space and upper case all characters until this index
        const indexFirstSpace = command.indexOf(' ')

        // If no spaces at all, just return upper cased word
        if (indexFirstSpace === -1) {
            return command.toUpperCase()
        }

        command = [
            // First word upper cased
            command.slice(0, indexFirstSpace + 1).toUpperCase(),
            // Rest of message
            command.slice(indexFirstSpace + 1),
        ].join('')

        // console.log('COMMAND', command)

        return command
    }

    protected ensureMessageEnding = (message: string): string => {
        // End message with a new line character
        // to make sure the message is interpreted by the receiver
        if (!message.endsWith(NEWLINE_CHAR)) {
            message += NEWLINE_CHAR
        }

        return message
    }


    /**
     * Send message to connection
     * 
     * This must be a string of the complete command to execute
     * 
     * The available commands are listed under:
     * https://www.vmix.com/help23/TCPAPI.html 
     * See "Commands section"
     * 
     * @param {String} message 
     * @returns {Promise}
     */
    protected _sendMessageToSocket = async (message: string) => {
        this._debug && console.log('[node-vmix]', 'Sending message to vMix instance via socket:', message)

        // Guard connected
        // if (!this.connected()) {
        // this._debug && console.warn('[node-vmix]', 'Warning! Attempted to send message but socket is not connected', this._socket)
        // throw new Error('[node-vmix] Not able to send message - not connected to socket yet!')
        // console.error('[node-vmix] Not able to send message - not connected to socket yet!')
        // }

        // Write message to socket
        // The message will be buffered in user memory by socket instance
        // in the case the socket is not yet connected, or the traffic is congested
        this._socket.write(message, (err) => {
            if (err) throw err

            // Resolve the promise when the message has been sent to socket destination
            Promise.resolve()
        })
    }

    // ///////////////////////////////
    // Protected/private methods end
    // /////////////////////////////


    // //////////////////////
    // Public methods start
    // ////////////////////

    /**
     * Connect
     * 
     * Attempt to establish connection to socket of vMix instance
     */
    connect(host?: string, port?: number): void {
        this._debug && console.log('[node-vmix]', 'Attempting to establish TCP socket connection to vMix instance', `${this._host}:${this._port}`)

        // Guard already connected
        if (this.connected()) {
            this._debug && console.log('[node-vmix]', 'TCP socket connection to vMix instance was already established...', `${this._host}:${this._port}`)
            return
        }

        if (host) {
            this._setHost(host)
        }
        if (port) {
            this._setPort(port)
        }

        // Emit 'connecting'-event
        this._listeners.connecting.forEach(cb => cb())

        // Attempt establishing connection
        this._socket.connect(this._port, this._host)
        // this._socket.connect(this._port, this._host, () => {
        //     // Resolve promise upon establishment of socket connection 
        //     Promise.resolve()
        // })
    }

    /**
     * Send one or more messages to socket connection
     * 
     * Messages are requests or command(s) to perform functions to the API
     * 
     * This must be a string or object,
     * or a array of strings or objects (or a mix of object or strings) 
     * 
     * The available commands are listed under:
     * https://www.vmix.com/help24/TCPAPI.html 
     * See "Commands section"
     * 
     * @param {string|string[]|vMixApiFunctionCommand|vMixApiFunctionCommand[]} commands
     * 
     */
    async send(command: string | string[] | vMixApiFunctionCommand | vMixApiFunctionCommand[]) {
        // Guard socket connected
        // if (!this.connected()) {
        // throw new Error('[node-vmix] Tried to send commands without open socket...')
        // console.error('[node-vmix] Tried to send commands without open socket...')
        // }

        const commands: (vMixApiFunctionCommand | string)[] = !Array.isArray(command) ? [command] : command

        // Stringify each command (if necessary) and send these as 
        // A concatenated message on TCP socket to vMix instance
        return this._sendMessageToSocket(
            commands
                .map(this.stringifyCommand)
                .map(this.ensureMessageEnding)
                .join('')
        )
    }

    /**
     * Register listener on a specific event type
     * 
     * @param {string} type 
     * @param {Function} callback 
     */
    on(type: string, callback: Function): void {
        let desiredListenerType = type.toLocaleLowerCase()

        // Alias for 'activators'-listener: 'acts'
        if (desiredListenerType === 'acts') {
            desiredListenerType = 'activators'
        }

        // All available listener types
        const availableListenerTypes = SOCKET_BASE_LISTENER_TYPES.concat(CUSTOM_LISTENER_TYPES)

        if (!availableListenerTypes.includes(desiredListenerType)) {
            throw new Error(`Invalid type of listener... '${type}'`)
        }

        this._listeners[desiredListenerType].push(callback)
    }

    /**
     * Unregister listeners of specific event-type and with a specific callback function-signature
     *
     * @param {string?} listenerType
     * @param {Function?} callbackSignature
     */
    off(listenerType: string, callbackSignature: Function): void {
        const desiredListenerType = listenerType.toLowerCase()

        // All available listener types
        const availableListenerTypes = SOCKET_BASE_LISTENER_TYPES.concat(CUSTOM_LISTENER_TYPES)

        if (!availableListenerTypes.includes(desiredListenerType)) {
            throw new Error(`Invalid type of listener... '${listenerType}'`)
        }

        // Remove listeners of specific callback method signature
        this._listeners[desiredListenerType] = this._listeners[desiredListenerType].filter((listener) => listener !== callbackSignature)
    }


    /**
     * Unregister all listeners
     */
    clearAllListeners = (): void => {
        // All available listener types
        const availableListenerTypes = SOCKET_BASE_LISTENER_TYPES.concat(CUSTOM_LISTENER_TYPES)

        // Iterate through all available listener type
        availableListenerTypes.forEach(listenerType => {
            // Unregister all listener by resetting array for each type of listener
            this._listeners[listenerType] = []
        })
    }

    /**
     * Ask to Shutdown and destroy the TCP socket
     */
    shutdown(): void {
        // // Stop trying to reconnect after being instructed to shutdown.
        this._autoReconnect = false
        if (this._reconnectionInterval) {
            clearInterval(this._reconnectionInterval)
            this._reconnectionInterval = null
        }

        if (this.connected()) {
            // Gently close socket by sending QUIT message
            this.send('QUIT')
                .then(() => {
                    this._socket.destroy()
                })
            return
        }

        // Is not connected, so just destroy socket
        this._socket.destroy()
    }

    /**
     * Get "raw" TCP socket
     * 
     * @returns Socket | null
     */
    socket(): Socket {
        return this._socket
    }

    /**
     * Is currently connected?
     */
    connected(): boolean {
        // @ts-ignore - Why is readyState not in ts doctype???
        // return this._socket.readyState === 'open'

        // console.log('ReadyState=', this._socket.readyState)

        return this._isConnected
    }

    /**
     * Is currently connecting?
     */
    connecting(): boolean {
        // @ts-ignore - Why is readyState not in ts doctype???
        // return this._socket.readyState === 'opening'

        return this._socket.connecting
    }

    // //////////////////////
    // Public methods end
    // ////////////////////
}

export default ConnectionTCP<|MERGE_RESOLUTION|>--- conflicted
+++ resolved
@@ -358,12 +358,6 @@
      * Process the lines of received data that are complete
      */
     protected _processLines = (): void => {
-
-<<<<<<< HEAD
-=======
-        // Split on each new line
-        const receivedLines = data.split('\r\n', 2)
->>>>>>> b5fdd554
 
         // If less than two lines were found
         // do not process buffer yet - keep whole buffer
