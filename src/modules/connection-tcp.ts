--- conflicted
+++ resolved
@@ -26,11 +26,7 @@
 // "Custom" types of messages from vMix
 const CUSTOM_MESSAGES_TYPES = [
     'tally', // TALLY
-<<<<<<< HEAD
-    'acts', // ACTS - acts
-=======
     'activators', // Activators 'ACTS'
->>>>>>> 8c204832
     'version', // vMix version info
 ]
 
@@ -420,13 +416,9 @@
             this._debugBuffer && console.log('[node-vmix]', 'Handling custom message:', messageType)
 
             switch (messageTypeLower) {
-<<<<<<< HEAD
-                case 'acts':
-=======
                 // Activators messages
                 case 'acts':
                 case 'activators':
->>>>>>> 8c204832
                     this.emitActivatorsMessage(firstMessage)
                     break
                 case 'tally':
@@ -913,4 +905,4 @@
     // ////////////////////
 }
 
-export default ConnectionTCP
+export default ConnectionTCP