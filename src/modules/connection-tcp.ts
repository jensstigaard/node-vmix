--- conflicted
+++ resolved
@@ -1,7 +1,7 @@
-<<<<<<< HEAD
-
+// Core libraries
 import { Socket } from 'net'
 
+// Libraries
 import querystring from 'querystring'
 
 // Types
@@ -906,914 +906,4 @@
     // ////////////////////
 }
 
-export default ConnectionTCP
-=======
-
-import { Socket } from 'net'
-
-import querystring from 'querystring'
-
-// Types
-import { vMixApiFunctionCommand } from '../types/api-command'
-
-// Custom Exceptions
-import ApiUrlError from '../exceptions/api-url-error'
-
-/**
- * Base socket listener types
- */
-const SOCKET_BASE_LISTENER_TYPES = [
-    'close',
-    'connect',
-    'drain',
-    'end',
-    'error',
-    'lookup',
-    'ready',
-    'timeout'
-]
-
-// "Custom" types of messages from vMix
-const CUSTOM_MESSAGES_TYPES = [
-    'tally', // TALLY
-    'activators', // Activators 'ACTS'
-    'version', // vMix version info
-]
-
-
-const CUSTOM_LISTENER_TYPES = [
-    'connecting',
-    'data',
-    // 'disconnect',
-    'xml',
-    ...CUSTOM_MESSAGES_TYPES
-]
-
-/**
- * Default hostname of vMix instance
- * When nothing passed to connection class-instance
- */
-const DEFAULT_HOST = 'localhost'
-
-/**
- * Default port used by vMix to serve TCP connections is 8099
- * But it can be other port if the connection is through a firewall
- */
-const DEFAULT_TCP_PORT = 8099
-
-/**
- * Length in bytes of CRLF (New Line character on Microsoft Windows) "\r\n"
- */
-const NEWLINE_CHAR_BYTE_LENGTH = 2
-
-
-/**
- * vMix Connection via TCP
- * 
- */
-// vMix TCP API docs
-// https://www.vmix.com/help24/TCPAPI.html
-//
-// Internally using NodeJS Net Socket
-// https://nodejs.org/api/net.html#net_new_net_socket_options
-//
-// With inspiration from: Github Gist: Node.js TCP client / server
-// https://gist.github.com/sid24rane/2b10b8f4b2f814bd0851d861d3515a10
-export class ConnectionTCP {
-
-    protected _host: string = DEFAULT_HOST
-    protected _port: number = DEFAULT_TCP_PORT
-
-    // Buffer to store byte array of currently incoming messages
-    protected _buffer: Buffer = Buffer.from([])
-
-    /**
-     * Node TCP socket client to vMix instance
-     */
-    protected _socket: Socket = new Socket()
-
-    /**
-     * All listeners
-     */
-    protected _listeners: { [key: string]: Function[] } = {}
-
-    // Auto reconnect? Enabled by default
-    protected _autoReconnect: boolean = true
-
-    protected _isRetrying: boolean = false
-    protected _reconnectionIntervalTimeout: number = 10000
-    protected _reconnectionInterval: NodeJS.Timeout | null = null
-
-    // // Timeout for establishing the connection. Should be smaller than the reconnect invterval!
-    // protected _connectTimeoutDuration: number = 5000
-    // protected _connectTimeout: NodeJS.Timeout | null = null
-
-    /**
-     * Connection state
-     */
-    protected _isConnected: boolean = false
-
-    /**
-     * Emit vMix messages to listeners registered for data
-     * as a fallback solution if no listener is registered 
-     * in the specific custom-listener-type
-     * 
-     * Enabled by default
-     */
-    protected _useDataListenersAsFallback = true
-
-    /*
-     * Print debug messages
-     *
-     * Disabled by default
-     */
-    protected _debug: boolean = false
-
-    /**
-     * Print debug messages regarding buffer
-     * 
-     * Disabled by default
-     */
-    protected _debugBuffer: boolean = false
-
-    /**
-     * Constructor of ConnectionTCP
-     * 
-     * The socket automatically attempts to connect by default
-     * unless the option 'disableAutoConnectOnInit' is set to true
-     * 
-     * @param {string} host
-     * @param {object} optionss
-     */
-    constructor(
-        host: string = DEFAULT_HOST,
-        options: {
-            autoReconnect?: boolean,
-            debug?: boolean,
-            debugBuffers?: boolean,
-            disableAutoConnectOnInit?: boolean,
-            onDataCallback?: Function,
-            port?: number,
-            useDataListenersAsFallback?: boolean,
-        } = {}
-    ) {
-        // Guard passed options of wrong type
-        // if (!options || typeof options !== 'object') {
-        //     options = {}
-        // }
-
-        // Set debug flag if parsed in options - disabled as default
-        if ('debug' in options && typeof options.debug === 'boolean' && options.debug) {
-            this._debug = true
-        }
-        // Set debug flag if parsed in options - disabled as default
-        if ('debugBuffers' in options && typeof options.debugBuffers === 'boolean' && options.debugBuffers) {
-            this._debugBuffer = true
-        }
-
-        this._debug && console.log('[node-vmix]', 'Instanciating TCP socket to vMix instance', host)
-        this._debug && console.log('[node-vmix]', 'Received host', host)
-        this._debug && console.log('[node-vmix]', 'Received options', options)
-        // this._debug && console.log('[node-vmix]', '-----')
-
-        // Set core attributes
-        this._setHost(host)
-        this._setPort('port' in options && options.port ? options.port : DEFAULT_TCP_PORT)
-
-        // Initialize listener arrays and callback taps
-        // ... plus the generic ones from the socket!
-        CUSTOM_LISTENER_TYPES.forEach((type: string) => {
-            this._listeners[type] = []
-        })
-
-        SOCKET_BASE_LISTENER_TYPES.forEach((type: string) => {
-            this._listeners[type] = []
-        })
-
-        // Setup socket base-listeners to tap all
-        // registered callbacks
-        SOCKET_BASE_LISTENER_TYPES.forEach((type: string) => {
-            this._socket.on(type, (...data: unknown[]) => {
-                // Notify all listeners of this type by
-                // invoking callback-method (including data if present)
-                this._listeners[type].forEach((cb: Function) => {
-                    cb(...data)
-                })
-            })
-        })
-
-        // Set autoReconnect option if in options - enabled as default
-        if ('autoReconnect' in options && typeof options.autoReconnect === 'boolean') {
-            this._autoReconnect = options.autoReconnect
-        }
-
-        // Is onDataCallback passed in options in constructor?
-        // Add this to listeners for data
-        if ('onDataCallback' in options && typeof options.onDataCallback === 'function') {
-            this._listeners.data.push(options.onDataCallback)
-        }
-
-        // Register custom listener for 'on connect'-event for handling internal variables
-        this._socket.on('connect', () => {
-            this._debug && console.log('[node-vmix]', 'Connected to vMix instance via TCP socket', this._host, this._port)
-
-            this._isConnected = true
-
-            this._isRetrying = false
-
-            // if (this._connectTimeout) {
-            //     clearTimeout(this._connectTimeout)
-            //     this._connectTimeout = null
-            // }
-
-            // Clear reconnection interval if it is set
-            if (this._reconnectionInterval) {
-                clearInterval(this._reconnectionInterval)
-                this._reconnectionInterval = null
-            }
-        })
-
-        // Register custom listener for 'on close'-event for handling internal variables
-        this._socket.on('close', () => {
-            this._debug && console.log('[node-vmix]', 'Socket connection closed')
-
-            this._isConnected = false
-
-            // if (this._connectTimeout) {
-            //     clearTimeout(this._connectTimeout)
-            //     this._connectTimeout = null
-            // }
-
-            // Check if auto reconnect is enabled
-            // Otherwise also if already retrying, do not init further reconnect attempt
-            if (!this._autoReconnect || this._isRetrying) {
-                return
-            }
-
-            this._isRetrying = true
-            this._debug && console.log('[node-vmix]', 'Initialising reconnecting procedure...')
-
-            // Each X try to reestablish connection to vMix instance
-            this._reconnectionInterval = setInterval(() => {
-                this.connect()
-            }, this._reconnectionIntervalTimeout)
-        })
-
-        // Register custom listener for 'on error'-event for handling internal variables
-        this._socket.on('error', () => {
-            this._isConnected = false
-        })
-
-        // On data listener
-        // Put data into buffer and try to process data
-        this._socket.on('data', (data: Buffer) => {
-            this._debugBuffer && console.log('[node-vmix]', 'Received data from vMix instance via socket connection')
-            this._debugBuffer && console.log(data)
-            this._debugBuffer && console.log('----------------')
-
-            this._buffer = Buffer.concat([this._buffer, data])
-            this._processBuffer()
-        })
-
-        // Setup timeout for maximum time to connect
-        // this._connectTimeout = setTimeout(() => {
-        //     this._debug && console.log('[node-vmix]', 'Connect timeout reached')
-
-        //     if (this._socket) {
-        //         this._socket.destroy()
-        //         this._socket = null
-        //     }
-        // }, this._connectTimeoutDuration)
-
-        // Disable auto connect on initialization?
-        if (
-            !('disableAutoConnectOnInit' in options)
-            || options.disableAutoConnectOnInit !== true
-        ) {
-            // Set a zero delay timeout to ensure that the caller can register
-            // event handlers before we try to call them
-            setTimeout(() => this.connect(), 0)
-        }
-    }
-
-
-
-    // /////////////////////////////////
-    // Private/protected methods below
-    // ///////////////////////////////
-
-    /**
-     * Set host
-     * 
-     * @param {string} host
-     */
-    protected _setHost = (host: string): void => {
-        // Validate host and port
-        if (!host || host.length < 3) {
-            throw new ApiUrlError(`[node-vmix] Invalid host provided '${host}'`)
-        }
-
-        this._host = host
-    }
-
-    /**
-     * Set port
-     * 
-     * @param {number} port
-     */
-    protected _setPort = (port: number): void => {
-        // Guard port number
-        if (!port || port < 80 || port > 99999) {
-            throw new ApiUrlError(`[node-vmix] Invalid port provided '${port}'`)
-        }
-
-        this._port = port
-    }
-
-    /**
-     * Process received data that is currently in the buffer
-     */
-    protected _processBuffer = (): void => {
-        // Process buffer if it contains data
-        if (!this._buffer.byteLength) {
-            return
-        }
-
-        // Parse buffer to string and trim start and end
-        const data = this._buffer.toString()
-
-        // Split on each new line
-        const receivedLines = data.split('\r\n')
-
-        // If less than two lines were found
-        // do not process buffer yet - keep whole buffer
-        if (receivedLines.length === 0) {
-            return
-        }
-
-        // console.log('Total bytes length:', this.buffer.byteLength)
-        // console.log('Got lines:', receivedLines.length)
-        // console.log(receivedLines[0])
-        // console.log(data.byteLength)
-        // console.log('-----')
-        // return
-
-        // We know now that the buffer got at least one complete message!
-        // We now ingest and analyse this first message
-        let firstMsg = ''
-        for (let i = 0; i < receivedLines.length; i++) {
-            const line = receivedLines[i]
-            if (line.length) {
-                firstMsg = line
-                break
-            }
-        }
-
-        const firstMessage = firstMsg
-
-        if (firstMessage.length === 0) {
-            return
-        }
-
-        // Trim and then split the first message on spaces
-        const firstMessageParts = firstMessage.split(' ')
-            .map(p => p.trim())
-            .filter(p => p)
-
-        if (firstMessageParts.length < 2) {
-            return
-        }
-
-        const firstMessageLength = Buffer.from(firstMessage).byteLength
-
-        this._debugBuffer && console.log('[node-vmix]', 'Reading buffer message:', firstMessage)
-        // this._debugBuffers && console.log(
-        //     'Length of first message in buffer',
-        //     `"${firstMessage}"`,
-        //     firstMessageLength,
-        //     firstMessage.length
-        // )
-
-        const [messageType, messageStatus] = firstMessageParts
-
-        // If an XML message then
-        // just emit the message without further manipulation
-        if (messageType === 'XML') {
-            return this._processBufferXMLmessage(firstMessage, firstMessageLength, firstMessageParts)
-            // Otherwise treat customly based on type of message
-        }
-
-        return this._processBufferNonXMLmessage(messageType, messageStatus, firstMessage, firstMessageLength)
-    }
-
-    protected _processBufferNonXMLmessage(
-        messageType: string,
-        messageStatus: string,
-        firstMessage: string,
-        firstMessageByteLength: number,
-    ): void {
-        this._debugBuffer && console.log('[node-vmix]', 'Processing non-XML message:', firstMessage)
-
-        // If message status is Error then emit as regular message
-        if (messageStatus === 'ER') {
-            this._debugBuffer && console.log('[node-vmix]', 'Emitting error message:', firstMessage)
-            this._emitMessage(firstMessage)
-        } else {
-
-
-            const messageTypeLower = messageType.toLowerCase()
-
-            this._debugBuffer && console.log('[node-vmix]', 'Handling custom message:', messageType)
-
-            switch (messageTypeLower) {
-                // Activators messages
-                case 'acts':
-                case 'activators':
-                    this.emitActivatorsMessage(firstMessage)
-                    break
-                case 'tally':
-                    // console.log('Not an XML message - instead a message of type', messageType)
-                    this._emitTallyMessage(firstMessage)
-                    break
-                case 'version':
-                    // console.log('Not an XML message - instead a message of type', messageType)
-                    this._emitVersionMessage(firstMessage)
-                    break
-                default:
-                    this._emitMessage(firstMessage)
-                    break
-            }
-        }
-
-        // Pop first message from buffer
-        const sliced = this._buffer.slice(firstMessageByteLength + NEWLINE_CHAR_BYTE_LENGTH)
-        // console.log('Sliced', sliced.toString())
-        this._buffer = sliced
-
-        this._processBuffer()
-    }
-
-    /**
-     * Process buffer XML message
-     * 
-     * @param firstMessage
-     * @param firstMessageLength
-     * @param firstMessageParts
-     */
-    protected _processBufferXMLmessage(
-        firstMessage: string,
-        firstMessageLength: number,
-        firstMessageParts: string[]
-    ): void {
-        // We now know the message were a XML message
-
-        if (firstMessageParts.length < 2) {
-            this._debug && console.error('[node-vmix]', 'First message did not include how long the XML should be..', firstMessage)
-            return
-        }
-
-        // What should the number of bytes the XML data should be?
-        // The first message includes the length as the second argument
-        // (e.g. "XML 2534")
-        // The data could potentially be split up in multiple messages
-        // Therefore, we need to check that we have received the complete
-        // message, otherwise we do not emit the message yet!
-        const bufferLengthNeeded = parseInt(firstMessageParts[1])
-        // console.log('Buffer Length needed', bufferLengthNeeded)
-
-        // const dataMessages = data.slice(1) // Strip out the first message
-        // const messages = dataMessages.join('\r\n') // Concat all received messages
-
-        // Is the total length of the data "long enough"?
-        // console.log('Buffer length: ', this.buffer.byteLength)
-        // console.log('First message length: ', firstMessageLength)
-        // console.log('Needed from message: ', bufferLengthNeeded)
-
-        const messageCompleteLength = firstMessageLength + NEWLINE_CHAR_BYTE_LENGTH + bufferLengthNeeded
-        if (this._buffer.byteLength < messageCompleteLength) {
-            // console.log('Not enough data in buffer...')
-            // console.log(`"""${data}"""`)
-            return
-        }
-
-        // The buffer were "long enough"
-        // Exctract the XML data
-
-        const xmlData = this._buffer.slice(
-            firstMessageLength + NEWLINE_CHAR_BYTE_LENGTH,
-            firstMessageLength + bufferLengthNeeded
-        )
-        const xmlDataString = xmlData.toString()
-
-        this.emitXmlMessage(xmlDataString)
-
-        // Pop message from current buffer data and update buffer
-        this._buffer = this._buffer.slice(messageCompleteLength)
-
-        this._processBuffer()
-    }
-
-
-    /**
-     * Emit generic data message
-     */
-    protected _emitMessage = (message: string): void => {
-        // Tap callback listeners with message
-        this._listeners.data.forEach((cb: Function) => {
-            cb(message)
-        })
-    }
-
-    /**
-     * Emit Activators message
-     */
-    protected emitActivatorsMessage = (message: string): void => {
-        const listeners = this._listeners.acts
-
-        if (listeners.length) {
-            // Tap callback listeners with tally summary
-            listeners.forEach((cb: Function) => {
-                cb(message)
-            })
-            return
-        }
-
-        // If no activators-listeners were registered then
-        // fallback to emit the message as generic message if enabled
-        if (this._useDataListenersAsFallback) {
-            return this._emitMessage(message)
-        }
-    }
-
-    /**
-     * Emit Tally message
-     */
-    protected _emitTallyMessage = (message: string): void => {
-        const listeners = this._listeners.tally
-
-        if (listeners.length) {
-            this._debug && console.log('[node-vmix]', 'Tally string:', message)
-
-            const tallyString = message
-                .replace('TALLY OK ', '')
-
-            // Tap callback listeners with tally string
-            listeners.forEach((cb: Function) => {
-                cb(tallyString)
-            })
-
-            return
-        }
-
-        // If no tally-listeners were registered then
-        // fallback to emit the message as generic message if enabled
-        if (this._useDataListenersAsFallback) {
-            return this._emitMessage(message)
-        }
-    }
-
-
-    /**
-     * Emit Version message
-     */
-    protected _emitVersionMessage = (message: string): void => {
-        const listeners = this._listeners.version
-
-        // If no version-listeners were registered then
-        // fallback to emit the xml message as generic message
-        if (listeners.length) {
-            this._debug && console.log('[node-vmix]', 'Version message raw string:', message)
-
-            const versionString = message
-                .replace('VERSION OK ', '')
-
-            // Tap callback listeners with tally summary
-            listeners.forEach((cb: Function) => {
-                cb(versionString)
-            })
-        }
-
-        // If no version-listeners were registered then
-        // fallback to emit the message as generic message if enabled
-        if (this._useDataListenersAsFallback) {
-            return this._emitMessage(message)
-        }
-    }
-
-    /**
-     * Emit XML message
-     */
-    protected emitXmlMessage = (message: string): void => {
-        const listeners = this._listeners.xml
-
-        // If no xmlData listeners were registered then
-        // fallback to emit the xml message as generic message
-        if (listeners.length) {
-            // Tap callback listeners with message
-            listeners.forEach((cb: Function) => {
-                cb(message)
-            })
-        }
-
-        // If no tally-listeners were registered then
-        // fallback to emit the message as generic message if enabled
-        if (this._useDataListenersAsFallback) {
-            return this._emitMessage(message)
-        }
-    }
-
-
-    /**
-     * Convert a function command object to the string to execute
-     * 
-     * @param {vMixApiFunctionCommand} command
-     * @returns {string}
-     */
-    protected functionCommandObjectToString = (command: vMixApiFunctionCommand): string => {
-        const cmdFunc = command.Function
-        // Clone command and remove function name from command object
-        // The command is injected as querystring
-        const cmd: { [key: string]: any } = command
-        delete cmd.Function
-
-        // Prepare output string builder
-        const outputSB = ['FUNCTION', cmdFunc]
-
-        // Turn other command parameters into querystring
-        if (Object.values(command).length) {
-            const cmdString = querystring.stringify(command)
-            outputSB.push(cmdString)
-        }
-
-        const output = outputSB.join(' ')
-
-        return output
-    }
-
-    /**
-     * Stringify commands
-     * (if necessary)
-     * 
-     * @param {vMixApiFunctionCommand|string} command
-     * @returns {string}
-     */
-    protected stringifyCommand = (command: vMixApiFunctionCommand | string): string => {
-        // If an object then it is a function command which
-        // needs to be turned it into a valid string
-        if (typeof command === 'object') {
-            return this.functionCommandObjectToString(command)
-        }
-
-        // First word must be uppercase always
-        // Get index of first space and upper case all characters until this index
-        const indexFirstSpace = command.indexOf(' ')
-
-        // If no spaces at all, just return upper cased word
-        if (indexFirstSpace === -1) {
-            return command.toUpperCase()
-        }
-
-        command = [
-            // First word upper cased
-            command.slice(0, indexFirstSpace + 1).toUpperCase(),
-            // Rest of message
-            command.slice(indexFirstSpace + 1),
-        ].join('')
-
-        // console.log('COMMAND', command)
-
-        return command
-    }
-
-    protected ensureMessageEnding = (message: string): string => {
-        // End message with a new line character
-        // to make sure the message is interpreted by the receiver
-        if (!message.endsWith('\r\n')) {
-            message += '\r\n'
-        }
-
-        return message
-    }
-
-
-    /**
-     * Send message to connection
-     * 
-     * This must be a string of the complete command to execute
-     * 
-     * The available commands are listed under:
-     * https://www.vmix.com/help23/TCPAPI.html 
-     * See "Commands section"
-     * 
-     * @param {String} message 
-     * @returns {Promise}
-     */
-    protected _sendMessageToSocket = async (message: string) => {
-        this._debug && console.log('[node-vmix]', 'Sending message to vMix instance via socket', message)
-
-        // Guard connected
-        // if (!this.connected()) {
-        // this._debug && console.warn('[node-vmix]', 'Warning! Attempted to send message but socket is not connected', this._socket)
-        // throw new Error('[node-vmix] Not able to send message - not connected to socket yet!')
-        // console.error('[node-vmix] Not able to send message - not connected to socket yet!')
-        // }
-
-        // Write message to socket
-        // The message will be buffered in user memory by socket instance
-        // in the case the socket is not yet connected, or the traffic is congested
-        this._socket.write(message, (err) => {
-            if (err) throw err
-
-            // Resolve the promise when the message has been sent to socket destination
-            Promise.resolve()
-        })
-    }
-
-    // ///////////////////////////////
-    // Protected/private methods end
-    // /////////////////////////////
-
-
-    // //////////////////////
-    // Public methods start
-    // ////////////////////
-
-    /**
-     * Connect
-     * 
-     * Attempt to establish connection to socket of vMix instance
-     */
-    async connect(host?: string, port?: number) {
-        this._debug && console.log('[node-vmix]', 'Attempting to establish TCP socket connection to vMix instance', `${this._host}:${this._port}`)
-
-        // Guard already connected
-        if (this.connected()) {
-            this._debug && console.log('[node-vmix]', 'TCP socket connection to vMix instance was already established...', `${this._host}:${this._port}`)
-            return
-        }
-
-        if (host) {
-            this._setHost(host)
-        }
-        if (port) {
-            this._setPort(port)
-        }
-
-        // Emit 'connecting'-event
-        this._listeners.connecting.forEach(cb => cb())
-
-        // Attempt establishing connection
-        this._socket.connect(this._port, this._host, () => {
-            // Resolve promise upon establishment of socket connection 
-            Promise.resolve()
-        })
-    }
-
-    /**
-     * Send one or more messages to socket connection
-     * 
-     * Messages are requests or command(s) to perform functions to the API
-     * 
-     * This must be a string or object,
-     * or a array of strings or objects (or a mix of object or strings) 
-     * 
-     * The available commands are listed under:
-     * https://www.vmix.com/help24/TCPAPI.html 
-     * See "Commands section"
-     * 
-     * @param {string|string[]|vMixApiFunctionCommand|vMixApiFunctionCommand[]} commands
-     * 
-     */
-    async send(command: string | string[] | vMixApiFunctionCommand | vMixApiFunctionCommand[]) {
-        // Guard socket connected
-        // if (!this.connected()) {
-        // throw new Error('[node-vmix] Tried to send commands without open socket...')
-        // console.error('[node-vmix] Tried to send commands without open socket...')
-        // }
-
-        const commands: (vMixApiFunctionCommand | string)[] = !Array.isArray(command) ? [command] : command
-
-        // Stringify each command (if necessary) and send these as 
-        // A concatenated message on TCP socket to vMix instance
-        return this._sendMessageToSocket(
-            commands
-                .map(this.stringifyCommand)
-                .map(this.ensureMessageEnding)
-                .join('')
-        )
-    }
-
-    /**
-     * Register listener on a specific event type
-     * 
-     * @param {string} type 
-     * @param {Function} callback 
-     */
-    on(type: string, callback: Function): void {
-        const desiredListenerType = type.toLowerCase()
-
-        // All available listener types
-        const availableListenerTypes = SOCKET_BASE_LISTENER_TYPES.concat(CUSTOM_LISTENER_TYPES)
-
-        if (!availableListenerTypes.includes(desiredListenerType)) {
-            throw new Error(`Invalid type of listener... '${type}'`)
-        }
-
-        this._listeners[desiredListenerType].push(callback)
-    }
-
-    /**
-     * Unregister listeners of specific event-type and with a specific callback function-signature
-     *
-     * @param {string?} listenerType
-     * @param {Function?} callbackSignature
-     */
-    off(listenerType: string, callbackSignature: Function): void {
-        const desiredListenerType = listenerType.toLowerCase()
-
-        // All available listener types
-        const availableListenerTypes = SOCKET_BASE_LISTENER_TYPES.concat(CUSTOM_LISTENER_TYPES)
-
-        if (!availableListenerTypes.includes(desiredListenerType)) {
-            throw new Error(`Invalid type of listener... '${listenerType}'`)
-        }
-
-        // Remove listeners of specific callback method signature
-        this._listeners[desiredListenerType] = this._listeners[desiredListenerType].filter((listener) => listener !== callbackSignature)
-    }
-
-
-    /**
-     * Unregister all listeners
-     */
-    clearAllListeners = (): void => {
-        // All available listener types
-        const availableListenerTypes = SOCKET_BASE_LISTENER_TYPES.concat(CUSTOM_LISTENER_TYPES)
-
-        // Iterate through all available listener type
-        availableListenerTypes.forEach(listenerType => {
-            // Unregister all listener by resetting array for each type of listener
-            this._listeners[listenerType] = []
-        })
-    }
-
-    /**
-     * Ask to Shutdown and destroy the TCP socket
-     */
-    shutdown(): void {
-        // // Stop trying to reconnect after being instructed to shutdown.
-        this._autoReconnect = false
-        if (this._reconnectionInterval) {
-            clearInterval(this._reconnectionInterval)
-            this._reconnectionInterval = null
-        }
-
-        if (this.connected()) {
-            // Gently close socket by sending QUIT message
-            this.send('QUIT')
-                .then(() => {
-                    this._socket.destroy()
-                })
-            return
-        }
-
-        // Is not connected, so just destroy socket
-        this._socket.destroy()
-    }
-
-    /**
-     * Get "raw" TCP socket
-     * 
-     * @returns Socket | null
-     */
-    socket(): Socket {
-        return this._socket
-    }
-
-    /**
-     * Is currently connected?
-     */
-    connected(): boolean {
-        // @ts-ignore - Why is readyState not in ts doctype???
-        // return this._socket.readyState === 'open'
-
-        return this._isConnected
-    }
-
-    /**
-     * Is currently connecting?
-     */
-    connecting(): boolean {
-        // @ts-ignore - Why is readyState not in ts doctype???
-        // return this._socket.readyState === 'opening'
-
-        return this._socket.connecting
-    }
-
-    // //////////////////////
-    // Public methods end
-    // ////////////////////
-}
-
-export default ConnectionTCP
->>>>>>> 9e0eff5c
+export default ConnectionTCP